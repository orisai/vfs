<?php
/*
 * This file is part of the php-vfs package.
 *
 * (c) Michael Donat <michael.donat@me.com>
 *
 * For the full copyright and license information, please view the LICENSE
 * file that was distributed with this source code.
 */

namespace VirtualFileSystem;

use VirtualFileSystem\Structure\Directory;
use VirtualFileSystem\Structure\File;
use VirtualFileSystem\Structure\Root;

/**
 * Class to hold the filesystem structure as object representation. It also provides access and factory methods for
 * file system management.
 *
 * An instance of Container is registered as a default stream options when FileSystem class is instantiated - it is
 * later used by streamWrapper implementation to interact with underlying object representation.
 *
 * @author Michael Donat <michael.donat@me.com>
 * @package php-vfs
 * @api
 */
class Container
{
    /**
     * @var Root
     */
    protected $root;

    /**
     * @var Factory
     */
    protected $factory;

    /**
     * @var Wrapper\PermissionHelper
     */
    protected $permissionHelper;

    /**
     * Class constructor. Sets factory and root object on init.
     *
     * @param Factory $factory
     */
    public function __construct(Factory $factory)
    {
        $this->setFactory($factory);
        $this->root = $this->factory()->getRoot();
        $this->setPermissionHelper(new Wrapper\PermissionHelper());
    }

    /**
     * Sets Factory instance
     *
     * @param \VirtualFileSystem\Factory $factory
     */
    public function setFactory($factory)
    {
        $this->factory = $factory;
    }

    /**
     * Returns Factory instance
     *
     * @return \VirtualFileSystem\Factory
     */
    public function factory()
    {
        return $this->factory;
    }

    /**
     * Returns Root instance
     *
     * @return Root
     */
    public function root()
    {
        return $this->root;
    }

    /**
     * Returns filesystem Node|Directory|File|Root at given path.
     *
     * @param string $path
     *
     * @return Structure\Node
     *
     * @throws NotFoundException
     */
    public function nodeAt($path)
    {
        $pathParts = array_filter(explode('/', str_replace('\\', '/', $path)), 'strlen');

        $node = $this->root();

        foreach ($pathParts as $level) {
            if ($node instanceof File) {
                throw new NotFoundException();
            }
            $node = $node->childAt($level);
        }

        return $node;
    }

    /**
     * Checks whether filesystem has Node at given path
     *
     * @param string $path
     *
     * @return bool
     */
    public function hasNodeAt($path)
    {
        try {
            $this->nodeAt($path);

            return true;
        } catch (NotFoundException $e) {
            return false;
        }
    }

    /**
     * Returns directory at given path
     *
     * @param string $path
<<<<<<< HEAD
     * @param bool $recursive
=======
     *
     * @return Structure\Directory
     *
     * @throws NotDirectoryException
     * @throws NotFoundException
     */
    public function directoryAt($path)
    {
        $file = $this->nodeAt($path);

        if (!$file instanceof Directory) {
            throw new NotDirectoryException();
        }

        return $file;
    }

    /**
     * Returns file at given path
     *
     * @param string $path
     *
     * @return Structure\File
     *
     * @throws NotFileException
     * @throws NotFoundException
     */
    public function fileAt($path)
    {
        $file = $this->nodeAt($path);

        if (!$file instanceof File) {
            throw new NotFileException();
        }

        return $file;
    }

    /**
     * Creates Directory at given path.
     *
     * @param string       $path
     * @param bool         $recursive
>>>>>>> 5748e91d
     * @param null|integer $mode
     *
     * @return Structure\Directory
     *
     * @throws NotFoundException
     */
    public function createDir($path, $recursive = false, $mode = null)
    {
        $parentPath = dirname($path);
        $name = basename($path);

        try {
            $parent = $this->directoryAt($parentPath);
        } catch (NotFoundException $e) {
            if (!$recursive) {
                throw new NotFoundException(sprintf('createDir: %s: No such file or directory', $parentPath));
            }
            $parent = $this->createDir($parentPath, $recursive, $mode);
        }

        $parent->addDirectory($newDirectory = $this->factory()->getDir($name));

        if (!is_null($mode)) {
            $newDirectory->chmod($mode);
        }

        return $newDirectory;
    }

    /**
     * Creates link at given path
     *
     * @param string $path
     * @param string $destination
     *
     * @return Structure\Link
     *
     */
    public function createLink($path, $destination)
    {

        $destination = $this->nodeAt($destination);

        if ($this->hasNodeAt($path)) {
            throw new \RuntimeException(sprintf('%s already exists', $path));
        }

        $parent =  $this->directoryAt(dirname($path));

        $parent->addLink($newLink = $this->factory()->getLink(basename($path), $destination));

        return $newLink;
    }

    /**
     * Creates file at given path
     *
<<<<<<< HEAD
     * @param string $path
=======
     * @param string      $path
>>>>>>> 5748e91d
     * @param string|null $data
     *
     * @return Structure\File
     *
     * @throws \RuntimeException
     */
    public function createFile($path, $data = null)
    {
        if ($this->hasNodeAt($path)) {
            throw new \RuntimeException(sprintf('%s already exists', $path));
        }

        $parent =  $this->directoryAt(dirname($path));

        $parent->addFile($newFile = $this->factory()->getFile(basename($path)));

        $newFile->setData($data);

        return $newFile;

    }

    /**
     * Creates struture
     *
     * @param array $structure
     * @param string $parent
     * @throws NotFoundException
     */
    public function createStructure(array $structure, $parent = '/')
    {
        foreach ($structure as $key => $value) {
            if (is_array($value)) {
                $this->createDir($parent.$key);
                $this->createStructure($value, $parent.$key.'/');
            } else {
                $this->createFile($parent.$key, $value);
            }
        }
    }

    /**
     * Moves Node from source to destination
     *
     * @param  string            $fromPath
     * @param  string            $toPath
     * @return bool
     * @throws \RuntimeException
     */
    public function move($fromPath, $toPath)
    {
        $fromNode = $this->nodeAt($fromPath);

        try {
            $nodeToOverride = $this->nodeAt($toPath);

            if (!is_a($nodeToOverride, get_class($fromNode))) {
                //nodes of a different type
                throw new \RuntimeException('Can\'t move.');
            }

            if ($nodeToOverride instanceof Directory) {
                if ($nodeToOverride->size()) {
                    //nodes of a different type
                    throw new \RuntimeException('Can\'t override non empty directory.');
                }
            }

            $this->remove($toPath, true);

        } catch (NotFoundException $e) {
            //nothing at destination, we're good
        }

        $toParent = $this->directoryAt(dirname($toPath));

        $fromNode->setBasename(basename($toPath));

        $toParent->addNode($fromNode);

        $this->remove($fromPath, true);

        return true;
    }

    /**
     * Removes node at $path
     *
     * @param string $path
     * @param bool   $recursive
     *
     * @throws \RuntimeException
     */
    public function remove($path, $recursive = false)
    {
        $fileToRemove = $this->nodeAt($path);

        if (!$recursive && $fileToRemove instanceof Directory) {
            throw new \RuntimeException('Won\'t non-recursively remove directory');
        }

        $this->directoryAt(dirname($path))->remove(basename($path));
    }

    /**
     * Returns PermissionHelper with given node in context
     *
     * @param Structure\Node $node
     *
     * @return \VirtualFileSystem\Wrapper\PermissionHelper
     */
    public function getPermissionHelper(Structure\Node $node)
    {
        return $this->permissionHelper->setNode($node);
    }

    /**
     * Sets permission helper instance
     *
     * @param \VirtualFileSystem\Wrapper\PermissionHelper $permissionHelper
     */
    public function setPermissionHelper($permissionHelper)
    {
        $this->permissionHelper = $permissionHelper;
    }
}<|MERGE_RESOLUTION|>--- conflicted
+++ resolved
@@ -131,9 +131,8 @@
      * Returns directory at given path
      *
      * @param string $path
-<<<<<<< HEAD
      * @param bool $recursive
-=======
+     * @param null|integer $mode
      *
      * @return Structure\Directory
      *
@@ -177,7 +176,6 @@
      *
      * @param string       $path
      * @param bool         $recursive
->>>>>>> 5748e91d
      * @param null|integer $mode
      *
      * @return Structure\Directory
@@ -235,11 +233,7 @@
     /**
      * Creates file at given path
      *
-<<<<<<< HEAD
-     * @param string $path
-=======
-     * @param string      $path
->>>>>>> 5748e91d
+     * @param string $path
      * @param string|null $data
      *
      * @return Structure\File
