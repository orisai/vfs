<?php
/*
 * This file is part of the php-vfs package.
 *
 * (c) Michael Donat <michael.donat@me.com>
 *
 * For the full copyright and license information, please view the LICENSE
 * file that was distributed with this source code.
 */

namespace VirtualFileSystem;

use VirtualFileSystem\Structure\Directory;
use VirtualFileSystem\Structure\File;
use VirtualFileSystem\Structure\Root;

/**
 * Class to hold the filesystem structure as object representation. It also provides access and factory methods for
 * file system management.
 *
 * An instance of Container is registered as a default stream options when FileSystem class is instantiated - it is
 * later used by streamWrapper implementation to interact with underlying object representation.
 *
 * @author Michael Donat <michael.donat@me.com>
 * @package php-vfs
 */
class Container
{
    /**
     * @var Root
     */
    protected $root;

    /**
     * @var Factory
     */
    protected $factory;

    /**
     * @var Wrapper\PermissionHelper
     */
    protected $permission_helper;

    /**
     * Class constructor. Sets factory and root object on init.
     *
     * @param Factory $factory
     */
    public function __construct(Factory $factory)
    {
        $this->setFactory($factory);
        $this->root = $this->factory()->getRoot();
        $this->setPermissionHelper(new Wrapper\PermissionHelper());
    }

    /**
     * Sets Factory instance
     *
     * @param \VirtualFileSystem\Factory $factory
     */
    public function setFactory($factory)
    {
        $this->factory = $factory;
    }

    /**
     * Returns Factory instance
     *
     * @return \VirtualFileSystem\Factory
     */
    public function factory()
    {
        return $this->factory;
    }

    /**
     * Returns Root instance
     *
     * @return Directory
     */
    public function root()
    {
        return $this->root;
    }

    /**
     * Returns filesystem Node|Directory|File|Root at given path.
     *
     * @param string $path
     *
     * @return Structure\Node
     *
     * @throws NotFoundException
     */
    public function fileAt($path)
    {
        $pathParts = array_filter(explode('/', str_replace('\\', '/', $path)), 'strlen');

        $node = $this->root();

        foreach ($pathParts as $level) {
            $node = $node->childAt($level);
        }

        return $node;
    }

    /**
     * Checks whether filesystem has Node at given path
     *
     * @param string $path
     *
     * @return bool
     */
    public function hasFileAt($path)
    {
        try {
            $this->fileAt($path);

            return true;
        } catch (NotFoundException $e) {
            return false;
        }
    }

    /**
     * Creates Directory at given path.
     *
     * @param string $path
<<<<<<< HEAD
     * @param bool   $recursive
     * @param null   $mode
=======
     * @param bool $recursive
     * @param null|integer $mode
>>>>>>> caa4609e
     *
     * @return Structure\Directory
     *
     * @throws NotFoundException
     */
    public function createDir($path, $recursive = false, $mode = null)
    {
        $parentPath = dirname($path);
        $name = basename($path);

        try {
            $parent = $this->fileAt($parentPath);
        } catch (NotFoundException $e) {
            if (!$recursive) {
                throw new NotFoundException(sprintf('createDir: %s: No such file or directory', $parentPath));
            }
            $parent = $this->createDir($parentPath, $recursive, $mode);
        }

        $parent->addDirectory($newDirectory = $this->factory()->getDir($name));
        if (!is_null($mode)) {
            $newDirectory->chmod($mode);
        }

        return $newDirectory;
    }

    /**
     * Creates link at given path
     *
     * @param string $path
     * @param $destination
     *
     * @return Structure\File
     *
     */
    public function createLink($path, $destination)
    {

        $destination = $this->fileAt($destination);

        try {
            $file = $this->fileAt($path);
            throw new \RuntimeException(sprintf('%s already exists', $path));
        } catch (NotFoundException $e) {

        }

        $parent =  $this->fileAt(dirname($path));

        $parent->addLink($newLink = $this->factory()->getLink(basename($path), $destination));

        return $newLink;

    }

    /**
     * Creates file at given path
     *
     * @param string $path
<<<<<<< HEAD
     * @param null   $data
=======
     * @param string|null $data
>>>>>>> caa4609e
     *
     * @return Structure\File
     *
     * @throws \RuntimeException
     */
    public function createFile($path, $data = null)
    {
        try {
            $file = $this->fileAt($path);
            throw new \RuntimeException(sprintf('%s already exists', $path));
        } catch (NotFoundException $e) {

        }

        $parent =  $this->fileAt(dirname($path));

        $parent->addFile($newFile = $this->factory()->getFile(basename($path)));

        $newFile->setData($data);

        return $newFile;

    }

    /**
     * Creates struture
     *
     * @param array $structure
     */
    public function createStructure(array $structure, $parent = '/')
    {
        foreach ($structure as $key => $value) {
            if (is_array($value)) {
                $this->createDir($parent.$key);
                $this->createStructure($value, $parent.$key.'/');
            } else {
                $this->createFile($parent.$key, $value);
            }
        }
    }

    /**
     * Moves Node from source to destination
     *
     * @param  string            $from
     * @param  string            $to
     * @return bool
     * @throws \RuntimeException
     */
    public function move($from, $to)
    {
        $fromNode = $this->fileAt($from);

        try {
            $nodeToOverride = $this->fileAt($to);

            if(!is_a($nodeToOverride, get_class($fromNode))) {
                //nodes of a different type
                throw new \RuntimeException('Can\'t move.');
            }

            if($nodeToOverride instanceof Directory) {
                if($nodeToOverride->size()) {
                    //nodes of a different type
                    throw new \RuntimeException('Can\'t override non empty directory.');
                }
            }

            $this->remove($to, true);

        } catch (NotFoundException $e) {

        }

        $toParent = $this->fileAt(dirname($to));

        $fromNode->setBasename(basename($to));

        if ($fromNode instanceof File) {
            $toParent->addFile($fromNode);
        } else {
            $toParent->addDirectory($fromNode);
        }

        $this->remove($from, true);

        return true;
    }

    /**
     * Removes node at $path
     *
     * @param string $path
     * @param bool   $recursive
     *
     * @throws \RuntimeException
     */
    public function remove($path, $recursive = false)
    {
        $fileToRemove = $this->fileAt($path);

        if (!$recursive && $fileToRemove instanceof Directory) {
            throw new \RuntimeException('Won\'t non-recursively remove directory');
        }

        $this->fileAt(dirname($path))->remove(basename($path));
    }

    /**
     * Returns PermissionHelper with given node in context
     *
     * @param Structure\Node $node
     *
     * @return \VirtualFileSystem\Wrapper\PermissionHelper
     */
    public function getPermissionHelper(Structure\Node $node)
    {
        return $this->permission_helper->setNode($node);
    }

    /**
     * Sets permission helper instance
     *
     * @param \VirtualFileSystem\Wrapper\PermissionHelper $permission_helper
     */
    public function setPermissionHelper($permission_helper)
    {
        $this->permission_helper = $permission_helper;
    }
}<|MERGE_RESOLUTION|>--- conflicted
+++ resolved
@@ -127,13 +127,8 @@
      * Creates Directory at given path.
      *
      * @param string $path
-<<<<<<< HEAD
-     * @param bool   $recursive
-     * @param null   $mode
-=======
      * @param bool $recursive
      * @param null|integer $mode
->>>>>>> caa4609e
      *
      * @return Structure\Directory
      *
@@ -194,11 +189,7 @@
      * Creates file at given path
      *
      * @param string $path
-<<<<<<< HEAD
-     * @param null   $data
-=======
      * @param string|null $data
->>>>>>> caa4609e
      *
      * @return Structure\File
      *
